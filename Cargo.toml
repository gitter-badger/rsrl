[package]
name = "rsrl"
version = "0.0.0"
authors = ["Tom Spooner <t.spooner@liverpool.ac.uk>"]
license = "MIT"
readme = "README.md"
build = "build.rs"

[build-dependencies]
gcc = "0.3"

[dependencies]
log = "0.3"
libc = "0.2"
rand = "0.3"
slog = "2.0"
time = "0.1"
<<<<<<< HEAD
ndarray = "0.10"
slog-term = "2.2"
slog-async = "2.1"
=======
serde = "1.0"
serde_json = "1.0"
serde_test = "1.0"
serde_derive = "1.0"
rusty-machine = "0.5"

ndarray = { version = "0.10", features = ["blas", "serde-1"] }
blas-sys = { version = "0.6", default-features = false, features = ["openblas"] }
>>>>>>> 706cdddd
<|MERGE_RESOLUTION|>--- conflicted
+++ resolved
@@ -13,19 +13,17 @@
 log = "0.3"
 libc = "0.2"
 rand = "0.3"
-slog = "2.0"
 time = "0.1"
-<<<<<<< HEAD
-ndarray = "0.10"
-slog-term = "2.2"
-slog-async = "2.1"
-=======
+rusty-machine = "0.5"
+
 serde = "1.0"
 serde_json = "1.0"
 serde_test = "1.0"
 serde_derive = "1.0"
-rusty-machine = "0.5"
+
+slog = "2.0"
+slog-term = "2.2"
+slog-async = "2.1"
 
 ndarray = { version = "0.10", features = ["blas", "serde-1"] }
-blas-sys = { version = "0.6", default-features = false, features = ["openblas"] }
->>>>>>> 706cdddd
+blas-sys = { version = "0.6", default-features = false, features = ["openblas"] }