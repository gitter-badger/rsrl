--- conflicted
+++ resolved
@@ -17,9 +17,6 @@
 slog = "2.0"
 time = "0.1"
 ndarray = "0.9"
-<<<<<<< HEAD
 cpython = "0.1"
-=======
 slog-term = "2.0"
-slog-async = "2.0"
->>>>>>> 41b29cd5
+slog-async = "2.0"