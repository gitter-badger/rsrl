<<<<<<< HEAD
use {Parameter};
use fa::QFunction;
use agents::{Agent, ControlAgent, PredictionAgent};
=======
use Parameter;
use fa::QFunction;
use agents::{ControlAgent, PredictionAgent};
>>>>>>> 00121b4b
use domains::Transition;
use geometry::{Space, ActionSpace};
use policies::{Policy, DifferentiablePolicy, Greedy};
use std::marker::PhantomData;


/// Regular gradient descent actor critic.
pub struct ActorCritic<S: Space, Q, C, P>
    where Q: QFunction<S>,
          C: PredictionAgent<S>,
          P: Policy
{
    actor: Q,
    critic: C,

    policy: P,

    beta: Parameter,
    gamma: Parameter,

    phantom: PhantomData<S>,
}

impl<S: Space, Q, C, P> ActorCritic<S, Q, C, P>
    where Q: QFunction<S>,
          C: PredictionAgent<S>,
          P: Policy
{
    pub fn new<T1, T2>(actor: Q, critic: C, policy: P,
                       beta: T1, gamma: T2) -> Self
        where T1: Into<Parameter>,
              T2: Into<Parameter>
    {
        ActorCritic {
            actor: actor,
            critic: critic,

            policy: policy,

            beta: beta.into(),
            gamma: gamma.into(),

            phantom: PhantomData,
        }
    }
}

impl<S: Space, Q, C, P> ControlAgent<S, ActionSpace> for ActorCritic<S, Q, C, P>
    where Q: QFunction<S>,
          C: PredictionAgent<S>,
          P: Policy
{
    fn pi(&mut self, s: &S::Repr) -> usize {
        self.policy.sample(self.actor.evaluate(s).as_slice())
    }

    fn evaluate_policy(&self, p: &mut Policy, s: &S::Repr) -> usize {
        p.sample(self.actor.evaluate(s).as_slice())
    }

    fn handle_transition(&mut self, t: &Transition<S, ActionSpace>) {
        let (s, ns) = (t.from.state(), t.to.state());

        let td_error = self.critic.handle_transition(s, ns, t.reward).unwrap();

        self.actor.update_action(s, t.action, self.beta*td_error);
    }
<<<<<<< HEAD
}


// /// Off-policy actor-critic algorithm.
// ///
// /// http://icml.cc/2012/papers/268.pdf
// pub struct OffPAC<S: Space, P, Q, C>
    // where Q: QFunction<S>,
          // C: PredictionAgent<S>,
          // P: DifferentiablePolicy
// {
    // actor: Q,
    // critic: C,

    // policy: P,

    // alpha: f64,
    // beta: f64,
    // gamma: f64,

    // phantom: PhantomData<S>,
// }

// impl<S: Space, P, Q, C> OffPAC<S, P, Q, C>
    // where Q: QFunction<S>,
          // C: PredictionAgent<S>,
          // P: DifferentiablePolicy
// {
    // pub fn new(actor: Q, critic: C, policy: P,
               // alpha: f64, beta: f64, gamma: f64) -> Self
    // {
        // OffPAC {
            // actor: actor,
            // critic: critic,

            // policy: policy,

            // alpha: alpha,
            // beta: beta,
            // gamma: gamma,

            // phantom: PhantomData,
        // }
    // }
// }

// impl<S: Space, P, Q, C> Agent<S> for OffPAC<S, P, Q, C>
    // where Q: QFunction<S>,
          // C: PredictionAgent<S>,
          // P: DifferentiablePolicy
// {
    // fn handle_terminal(&mut self) {
        // self.alpha = self.alpha.step();
        // self.beta = self.beta.step();
        // self.gamma = self.gamma.step();
    // }
// }

// impl<S: Space, P, Q, C> ControlAgent<S, ActionSpace> for OffPAC<S, P, Q, C>
    // where Q: QFunction<S>,
          // C: PredictionAgent<S>,
          // P: DifferentiablePolicy
// {
    // fn pi(&mut self, s: &S::Repr) -> usize {
        // self.policy.sample(self.actor.evaluate(s).as_slice())
    // }

    // fn pi_target(&mut self, s: &S::Repr) -> usize {
        // Greedy.sample(self.actor.evaluate(s).as_slice())
    // }

    // fn handle_transition(&mut self, t: &Transition<S, ActionSpace>) {
        // let (s, ns) = (t.from.state(), t.to.state());

        // let qs = self.actor.evaluate(s);

        // let delta = t.reward +
            // self.gamma*self.critic.evaluate(ns) - self.critic.evaluate(s);

        // let rho = Greedy.probabilities(&qs)[t.action] /
            // self.policy.probabilities(&qs)[t.action];

        // self.actor.update_action(s, t.action, self.beta*delta);
        // self.critic.update(s, self.alpha*delta);
    // }
// }
=======

    fn handle_terminal(&mut self, _: &S::Repr) {
        self.beta = self.beta.step();
        self.gamma = self.gamma.step();
    }
}
>>>>>>> 00121b4b
<|MERGE_RESOLUTION|>--- conflicted
+++ resolved
@@ -1,12 +1,6 @@
-<<<<<<< HEAD
-use {Parameter};
-use fa::QFunction;
-use agents::{Agent, ControlAgent, PredictionAgent};
-=======
 use Parameter;
 use fa::QFunction;
 use agents::{ControlAgent, PredictionAgent};
->>>>>>> 00121b4b
 use domains::Transition;
 use geometry::{Space, ActionSpace};
 use policies::{Policy, DifferentiablePolicy, Greedy};
@@ -74,7 +68,11 @@
 
         self.actor.update_action(s, t.action, self.beta*td_error);
     }
-<<<<<<< HEAD
+
+    fn handle_terminal(&mut self, _: &S::Repr) {
+        self.beta = self.beta.step();
+        self.gamma = self.gamma.step();
+    }
 }
 
 
@@ -160,12 +158,4 @@
         // self.actor.update_action(s, t.action, self.beta*delta);
         // self.critic.update(s, self.alpha*delta);
     // }
-// }
-=======
-
-    fn handle_terminal(&mut self, _: &S::Repr) {
-        self.beta = self.beta.step();
-        self.gamma = self.gamma.step();
-    }
-}
->>>>>>> 00121b4b
+// }